--- conflicted
+++ resolved
@@ -250,14 +250,7 @@
   Solution sln1, sln2;		  // Coarse mesh solution.
   Solution sln1_ref, sln2_ref;	  // Reference solution.
 
-<<<<<<< HEAD
-  // Matrix solver.
-  UmfpackSolver umfpack;
-
   // Create H1 space with default shapesets.
-=======
-  // create finite element spaces
->>>>>>> 040045d0
   H1Space space1(&mesh1, bc_types, essential_bc_values_1, P_INIT[0]);
   H1Space space2(&mesh2, bc_types, essential_bc_values_2, P_INIT[0]);
 
@@ -319,15 +312,9 @@
   // Start time measurement.
   cpu_time.tick();
 		
-<<<<<<< HEAD
   // Initial coarse mesh solution.
-  LinSystem ls(&wf, &umfpack, Tuple<Space*>(&space1, &space2));
+  LinSystem ls(&wf, Tuple<Space*>(&space1, &space2));
   ls.assemble();
-=======
-	// initial coarse mesh solution
-        LinSystem ls(&wf, Tuple<Space*>(&space1, &space2));
-	ls.assemble();
->>>>>>> 040045d0
 
   double cta;
   int order_increase = 1;
